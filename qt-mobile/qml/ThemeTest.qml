--- conflicted
+++ resolved
@@ -1,12 +1,8 @@
 import QtQuick 2.5
 import QtQuick.Controls 1.4
 import QtQuick.Layouts 1.1
-<<<<<<< HEAD
 import QtQuick.Window 2.2
-import org.kde.plasma.mobilecomponents 0.2 as MobileComponents
-=======
 import org.kde.kirigami 1.0 as Kirigami
->>>>>>> 2480f21e
 
 Kirigami.Page {
 
@@ -66,13 +62,8 @@
 		Kirigami.Label {
 			text: "Units.devicePixelRatio:"
 		}
-<<<<<<< HEAD
-		MobileComponents.Label {
+		Kirigami.Label {
 			text: Screen.devicePixelRatio
-=======
-		Kirigami.Label {
-			text: Kirigami.Units.devicePixelRatio
->>>>>>> 2480f21e
 		}
 
 		Kirigami.Heading {
