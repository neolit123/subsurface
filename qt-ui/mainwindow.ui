--- conflicted
+++ resolved
@@ -149,11 +149,7 @@
     <addaction name="actionViewInfo"/>
     <addaction name="actionViewGlobe"/>
     <addaction name="actionViewAll"/>
-<<<<<<< HEAD
-    <addaction name="actionViewGlobe"/>
-=======
-    <addaction name="separator"/>
->>>>>>> 7e9d6e28
+    <addaction name="separator"/>
     <addaction name="actionPreviousDC"/>
     <addaction name="actionNextDC"/>
    </widget>
@@ -368,16 +364,8 @@
    <property name="text">
     <string>View Globe</string>
    </property>
-<<<<<<< HEAD
-   <property name="toolTip">
-    <string>View Globe</string>
-   </property>
-   <property name="shortcut">
-    <string>Ctrl+5</string>
-=======
    <property name="shortcut">
     <string>Ctrl+4</string>
->>>>>>> 7e9d6e28
    </property>
   </action>
  </widget>
