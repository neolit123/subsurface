--- conflicted
+++ resolved
@@ -69,14 +69,7 @@
 	Ui::MainTab *ui;
 	WeightModel *weightModel;
 	CylindersModel *cylindersModel;
-<<<<<<< HEAD
-	NotesBackup notesBackup;
-	struct dive* currentDive;
-=======
 	QMap<dive*, NotesBackup> notesBackup;
-	QPushButton *addCylinder;
-	QPushButton *addWeight;
->>>>>>> 2b6c3b4c
 	enum { NONE, DIVE, TRIP } editMode;
 	Completers completers;
 	void enableEdition();
