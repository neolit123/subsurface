#include <stdio.h>
#include <ctype.h>
#include <string.h>
#include <stdlib.h>
#include <errno.h>
#include <unistd.h>
#define __USE_XOPEN
#include <time.h>
#include <libxml/parser.h>
#include <libxml/tree.h>
#ifdef XSLT
#include <libxslt/transform.h>
#endif

#include "dive.h"
#include "uemis.h"

int verbose;

struct dive_table dive_table;

/*
 * Add a dive into the dive_table array
 */
void record_dive(struct dive *dive)
{
	int nr = dive_table.nr, allocated = dive_table.allocated;
	struct dive **dives = dive_table.dives;

	if (nr >= allocated) {
		allocated = (nr + 32) * 3 / 2;
		dives = realloc(dives, allocated * sizeof(struct dive *));
		if (!dives)
			exit(1);
		dive_table.dives = dives;
		dive_table.allocated = allocated;
	}
	dives[nr] = fixup_dive(dive);
	dive_table.nr = nr+1;
}

static void start_match(const char *type, const char *name, char *buffer)
{
	if (verbose > 2)
		printf("Matching %s '%s' (%s)\n",
			type, name, buffer);
}

static void nonmatch(const char *type, const char *name, char *buffer)
{
	if (verbose > 1)
		printf("Unable to match %s '%s' (%s)\n",
			type, name, buffer);
	free(buffer);
}

typedef void (*matchfn_t)(char *buffer, void *);

static int match(const char *pattern, int plen,
		 const char *name, int nlen,
		 matchfn_t fn, char *buf, void *data)
{
	if (plen > nlen)
		return 0;
	if (memcmp(pattern, name + nlen - plen, plen))
		return 0;
	fn(buf, data);
	return 1;
}


struct units input_units;

/*
 * We're going to default to SI units for input. Yes,
 * technically the SI unit for pressure is Pascal, but
 * we default to bar (10^5 pascal), which people
 * actually use. Similarly, C instead of Kelvin.
 * And kg instead of g.
 */
const struct units SI_units = {
	.length = METERS,
	.volume = LITER,
	.pressure = BAR,
	.temperature = CELSIUS,
	.weight = KG
};

const struct units IMPERIAL_units = {
	.length = FEET,
	.volume = CUFT,
	.pressure = PSI,
	.temperature = FAHRENHEIT,
	.weight = LBS
};

/*
 * Dive info as it is being built up..
 */
static struct dive *cur_dive;
static struct sample *cur_sample;
static struct {
	int active;
	duration_t time;
	int type, flags, value;
	const char *name;
<<<<<<< HEAD
} cur_event;
static struct tm cur_tm;
static int cur_cylinder_index;
=======
} event;
static struct tm tm;
static int cylinder_index, ws_index;
>>>>>>> 854bd026

static enum import_source {
	UNKNOWN,
	LIBDIVECOMPUTER,
	UEMIS,
	DIVINGLOG,
	UDDF,
} import_source;

time_t utc_mktime(struct tm *tm)
{
	static const int mdays[] = {
	    0, 31, 59, 90, 120, 151, 181, 212, 243, 273, 304, 334
	};
	int year = tm->tm_year;
	int month = tm->tm_mon;
	int day = tm->tm_mday;

	/* First normalize relative to 1900 */
	if (year < 70)
		year += 100;
	else if (year > 1900)
		year -= 1900;

	/* Normalized to Jan 1, 1970: unix time */
	year -= 70;

	if (year < 0 || year > 129) /* algo only works for 1970-2099 */
		return -1;
	if (month < 0 || month > 11) /* array bounds */
		return -1;
	if (month < 2 || (year + 2) % 4)
		day--;
	if (tm->tm_hour < 0 || tm->tm_min < 0 || tm->tm_sec < 0)
		return -1;
	return (year * 365 + (year + 1) / 4 + mdays[month] + day) * 24*60*60UL +
		tm->tm_hour * 60*60 + tm->tm_min * 60 + tm->tm_sec;
}

static void divedate(char *buffer, void *_when)
{
	int d,m,y;
	time_t *when = _when;
	int success = 0;

	success = cur_tm.tm_sec | cur_tm.tm_min | cur_tm.tm_hour;
	if (sscanf(buffer, "%d.%d.%d", &d, &m, &y) == 3) {
		cur_tm.tm_year = y;
		cur_tm.tm_mon = m-1;
		cur_tm.tm_mday = d;
	} else if (sscanf(buffer, "%d-%d-%d", &y, &m, &d) == 3) {
		cur_tm.tm_year = y;
		cur_tm.tm_mon = m-1;
		cur_tm.tm_mday = d;
	} else {
		fprintf(stderr, "Unable to parse date '%s'\n", buffer);
		success = 0;
	}

	if (success)
		*when = utc_mktime(&cur_tm);

	free(buffer);
}

static void divetime(char *buffer, void *_when)
{
	int h,m,s = 0;
	time_t *when = _when;

	if (sscanf(buffer, "%d:%d:%d", &h, &m, &s) >= 2) {
		cur_tm.tm_hour = h;
		cur_tm.tm_min = m;
		cur_tm.tm_sec = s;
		if (cur_tm.tm_year)
			*when = utc_mktime(&cur_tm);
	}
	free(buffer);
}

/* Libdivecomputer: "2011-03-20 10:22:38" */
static void divedatetime(char *buffer, void *_when)
{
	int y,m,d;
	int hr,min,sec;
	time_t *when = _when;

	if (sscanf(buffer, "%d-%d-%d %d:%d:%d",
		&y, &m, &d, &hr, &min, &sec) == 6) {
		cur_tm.tm_year = y;
		cur_tm.tm_mon = m-1;
		cur_tm.tm_mday = d;
		cur_tm.tm_hour = hr;
		cur_tm.tm_min = min;
		cur_tm.tm_sec = sec;
		*when = utc_mktime(&cur_tm);
	}
	free(buffer);
}

union int_or_float {
	double fp;
};

enum number_type {
	NEITHER,
	FLOAT
};

static enum number_type integer_or_float(char *buffer, union int_or_float *res)
{
	char *end;
	long val;
	double fp;

	/* Integer or floating point? */
	val = strtol(buffer, &end, 10);
	if (val < 0 || end == buffer)
		return NEITHER;

	/* Looks like it might be floating point? */
	if (*end == '.') {
		errno = 0;
		fp = strtod(buffer, &end);
		if (!errno) {
			res->fp = fp;
			return FLOAT;
		}
	}

	res->fp = val;
	return FLOAT;
}

static void pressure(char *buffer, void *_press)
{
	double mbar;
	pressure_t *pressure = _press;
	union int_or_float val;

	switch (integer_or_float(buffer, &val)) {
	case FLOAT:
		/* Just ignore zero values */
		if (!val.fp)
			break;
		switch (input_units.pressure) {
		case PASCAL:
			mbar = val.fp / 100;
			break;
		case BAR:
			/* Assume mbar, but if it's really small, it's bar */
			mbar = val.fp;
			if (mbar < 5000)
				mbar = mbar * 1000;
			break;
		case PSI:
			mbar = val.fp * 68.95;
			break;
		}
		if (mbar > 5 && mbar < 500000) {
			pressure->mbar = mbar + 0.5;
			break;
		}
	/* fallthrough */
	default:
		printf("Strange pressure reading %s\n", buffer);
	}
	free(buffer);
}

static void depth(char *buffer, void *_depth)
{
	depth_t *depth = _depth;
	union int_or_float val;

	switch (integer_or_float(buffer, &val)) {
	case FLOAT:
		switch (input_units.length) {
		case METERS:
			depth->mm = val.fp * 1000 + 0.5;
			break;
		case FEET:
			depth->mm = val.fp * 304.8 + 0.5;
			break;
		}
		break;
	default:
		printf("Strange depth reading %s\n", buffer);
	}
	free(buffer);
}

static void weight(char *buffer, void *_weight)
{
	weight_t *weight = _weight;
	union int_or_float val;

	switch (integer_or_float(buffer, &val)) {
	case FLOAT:
		switch (input_units.weight) {
		case KG:
			weight->grams = val.fp * 1000 + 0.5;
			break;
		case LBS:
			weight->grams = val.fp * 453.6 + 0.5;
			break;
		}
		break;
	default:
		printf("Strange depth reading %s\n", buffer);
	}
}

static void temperature(char *buffer, void *_temperature)
{
	temperature_t *temperature = _temperature;
	union int_or_float val;

	switch (integer_or_float(buffer, &val)) {
	case FLOAT:
		/* Ignore zero. It means "none" */
		if (!val.fp)
			break;
		/* Celsius */
		switch (input_units.temperature) {
		case KELVIN:
			temperature->mkelvin = val.fp * 1000;
			break;
		case CELSIUS:
			temperature->mkelvin = (val.fp + 273.15) * 1000 + 0.5;
			break;
		case FAHRENHEIT:
			temperature->mkelvin = (val.fp + 459.67) * 5000/9;
			break;
		}
		break;
	default:
		printf("Strange temperature reading %s\n", buffer);
	}
	free(buffer);
}

static void sampletime(char *buffer, void *_time)
{
	int i;
	int min, sec;
	duration_t *time = _time;

	i = sscanf(buffer, "%d:%d", &min, &sec);
	switch (i) {
	case 1:
		sec = min;
		min = 0;
	/* fallthrough */
	case 2:
		time->seconds = sec + min*60;
		break;
	default:
		printf("Strange sample time reading %s\n", buffer);
	}
	free(buffer);
}

static void duration(char *buffer, void *_time)
{
	sampletime(buffer, _time);
}

static void percent(char *buffer, void *_fraction)
{
	fraction_t *fraction = _fraction;
	union int_or_float val;

	switch (integer_or_float(buffer, &val)) {
	case FLOAT:
		if (val.fp <= 100.0)
			fraction->permille = val.fp * 10 + 0.5;
		break;

	default:
		printf("Strange percentage reading %s\n", buffer);
		break;
	}
	free(buffer);
}

static void gasmix(char *buffer, void *_fraction)
{
	/* libdivecomputer does negative percentages. */
	if (*buffer == '-')
		return;
	if (cur_cylinder_index < MAX_CYLINDERS)
		percent(buffer, _fraction);
}

static void gasmix_nitrogen(char *buffer, void *_gasmix)
{
	/* Ignore n2 percentages. There's no value in them. */
}

static void cylindersize(char *buffer, void *_volume)
{
	volume_t *volume = _volume;
	union int_or_float val;

	switch (integer_or_float(buffer, &val)) {
	case FLOAT:
		volume->mliter = val.fp * 1000 + 0.5;
		break;

	default:
		printf("Strange volume reading %s\n", buffer);
		break;
	}
	free(buffer);
}

static void utf8_string(char *buffer, void *_res)
{
	*(char **)_res = buffer;
}

/*
 * Uemis water_pressure. In centibar. And when converting to
 * depth, I'm just going to always use saltwater, because I
 * think "true depth" is just stupid. From a diving standpoint,
 * "true depth" is pretty much completely pointless, unless
 * you're doing some kind of underwater surveying work.
 *
 * So I give water depths in "pressure depth", always assuming
 * salt water. So one atmosphere per 10m.
 */
static void water_pressure(char *buffer, void *_depth)
{
	depth_t *depth = _depth;
	union int_or_float val;
	double atm, cm;

	switch (integer_or_float(buffer, &val)) {
	case FLOAT:
		if (!val.fp)
			break;
		/* cbar to atm */
		atm = bar_to_atm(val.fp * 10);
		/*
		 * atm to cm. Why not mm? The precision just isn't
		 * there.
		 */
		cm = 100 * atm + 0.5;
		if (cm > 0) {
			depth->mm = 10 * (long)cm;
			break;
		}
	default:
		fprintf(stderr, "Strange water pressure '%s'\n", buffer);
	}
	free(buffer);
}

#define MATCH(pattern, fn, dest) \
	match(pattern, strlen(pattern), name, len, fn, buf, dest)

static void get_index(char *buffer, void *_i)
{
	int *i = _i;
	*i = atoi(buffer);
	free(buffer);
}

static void centibar(char *buffer, void *_pressure)
{
	pressure_t *pressure = _pressure;
	union int_or_float val;

	switch (integer_or_float(buffer, &val)) {
	case FLOAT:
		pressure->mbar = val.fp * 10 + 0.5;
		break;
	default:
		fprintf(stderr, "Strange centibar pressure '%s'\n", buffer);
	}
	free(buffer);
}

static void decicelsius(char *buffer, void *_temp)
{
	temperature_t *temp = _temp;
	union int_or_float val;

	switch (integer_or_float(buffer, &val)) {
	case FLOAT:
		temp->mkelvin = (val.fp/10 + 273.15) * 1000 + 0.5;
		break;
	default:
		fprintf(stderr, "Strange julian date: %s", buffer);
	}
	free(buffer);
}

static int uemis_fill_sample(struct sample *sample, const char *name, int len, char *buf)
{
	return	MATCH(".reading.dive_time", sampletime, &sample->time) ||
		MATCH(".reading.water_pressure", water_pressure, &sample->depth) ||
		MATCH(".reading.active_tank", get_index, &sample->cylinderindex) ||
		MATCH(".reading.tank_pressure", centibar, &sample->cylinderpressure) ||
		MATCH(".reading.dive_temperature", decicelsius, &sample->temperature) ||
		0;
}

/*
 * Divinglog is crazy. The temperatures are in celsius. EXCEPT
 * for the sample temperatures, that are in Fahrenheit.
 * WTF?
 *
 * Oh, and I think Diving Log *internally* probably kept them
 * in celsius, because I'm seeing entries like
 *
 *	<Temp>32.0</Temp>
 *
 * in there. Which is freezing, aka 0 degC. I bet the "0" is
 * what Diving Log uses for "no temperature".
 *
 * So throw away crap like that.
 */
static void fahrenheit(char *buffer, void *_temperature)
{
	temperature_t *temperature = _temperature;
	union int_or_float val;

	switch (integer_or_float(buffer, &val)) {
	case FLOAT:
		/* Floating point equality is evil, but works for small integers */
		if (val.fp == 32.0)
			break;
		temperature->mkelvin = (val.fp + 459.67) * 5000/9;
		break;
	default:
		fprintf(stderr, "Crazy Diving Log temperature reading %s\n", buffer);
	}
	free(buffer);
}

/*
 * Did I mention how bat-shit crazy divinglog is? The sample
 * pressures are in PSI. But the tank working pressure is in
 * bar. WTF^2?
 *
 * Crazy stuff like this is why subsurface has everything in
 * these inconvenient typed structures, and you have to say
 * "pressure->mbar" to get the actual value. Exactly so that
 * you can never have unit confusion.
 */
static void psi(char *buffer, void *_pressure)
{
	pressure_t *pressure = _pressure;
	union int_or_float val;

	switch (integer_or_float(buffer, &val)) {
	case FLOAT:
		pressure->mbar = val.fp * 68.95 + 0.5;
		break;
	default:
		fprintf(stderr, "Crazy Diving Log PSI reading %s\n", buffer);
	}
	free(buffer);
}

static int divinglog_fill_sample(struct sample *sample, const char *name, int len, char *buf)
{
	return	MATCH(".p.time", sampletime, &sample->time) ||
		MATCH(".p.depth", depth, &sample->depth) ||
		MATCH(".p.temp", fahrenheit, &sample->temperature) ||
		MATCH(".p.press1", psi, &sample->cylinderpressure) ||
		0;
}

static int uddf_fill_sample(struct sample *sample, const char *name, int len, char *buf)
{
	return	MATCH(".divetime", sampletime, &sample->time) ||
		MATCH(".depth", depth, &sample->depth) ||
		MATCH(".temperature", temperature, &sample->temperature) ||
		0;
}

static void eventtime(char *buffer, void *_duration)
{
	duration_t *duration = _duration;
	sampletime(buffer, duration);
	if (cur_sample)
		duration->seconds += cur_sample->time.seconds;
}

static void try_to_fill_event(const char *name, char *buf)
{
	int len = strlen(name);

	start_match("event", name, buf);
	if (MATCH(".event", utf8_string, &cur_event.name))
		return;
	if (MATCH(".name", utf8_string, &cur_event.name))
		return;
	if (MATCH(".time", eventtime, &cur_event.time))
		return;
	if (MATCH(".type", get_index, &cur_event.type))
		return;
	if (MATCH(".flags", get_index, &cur_event.flags))
		return;
	if (MATCH(".value", get_index, &cur_event.value))
		return;
	nonmatch("event", name, buf);
}

/* We're in samples - try to convert the random xml value to something useful */
static void try_to_fill_sample(struct sample *sample, const char *name, char *buf)
{
	int len = strlen(name);

	start_match("sample", name, buf);
	if (MATCH(".sample.pressure", pressure, &sample->cylinderpressure))
		return;
	if (MATCH(".sample.cylpress", pressure, &sample->cylinderpressure))
		return;
	if (MATCH(".sample.cylinderindex", get_index, &sample->cylinderindex))
		return;
	if (MATCH(".sample.depth", depth, &sample->depth))
		return;
	if (MATCH(".sample.temp", temperature, &sample->temperature))
		return;
	if (MATCH(".sample.temperature", temperature, &sample->temperature))
		return;
	if (MATCH(".sample.sampletime", sampletime, &sample->time))
		return;
	if (MATCH(".sample.time", sampletime, &sample->time))
		return;

	switch (import_source) {
	case UEMIS:
		if (uemis_fill_sample(sample, name, len, buf))
			return;
		break;

	case DIVINGLOG:
		if (divinglog_fill_sample(sample, name, len, buf))
			return;
		break;

	case UDDF:
		if (uddf_fill_sample(sample, name, len, buf))
			return;
		break;

	default:
		break;
	}

	nonmatch("sample", name, buf);
}

static const char *country, *city;

static void divinglog_place(char *place, void *_location)
{
	char **location = _location;
	char buffer[256], *p;
	int len;

	len = snprintf(buffer, sizeof(buffer),
		"%s%s%s%s%s",
		place,
		city ? ", " : "",
		city ? city : "",
		country ? ", " : "",
		country ? country : "");

	p = malloc(len+1);
	memcpy(p, buffer, len+1);
	*location = p;

	city = NULL;
	country = NULL;
}

static int divinglog_dive_match(struct dive **divep, const char *name, int len, char *buf)
{
	struct dive *dive = *divep;

	return	MATCH(".divedate", divedate, &dive->when) ||
		MATCH(".entrytime", divetime, &dive->when) ||
		MATCH(".depth", depth, &dive->maxdepth) ||
		MATCH(".tanksize", cylindersize, &dive->cylinder[0].type.size) ||
		MATCH(".presw", pressure, &dive->cylinder[0].type.workingpressure) ||
		MATCH(".comments", utf8_string, &dive->notes) ||
		MATCH(".buddy.names", utf8_string, &dive->buddy) ||
		MATCH(".country.name", utf8_string, &country) ||
		MATCH(".city.name", utf8_string, &city) ||
		MATCH(".place.name", divinglog_place, &dive->location) ||
		0;
}

static int buffer_value(char *buffer)
{
	int val = atoi(buffer);
	free(buffer);
	return val;
}

static void uemis_length_unit(char *buffer, void *_unused)
{
	input_units.length = buffer_value(buffer) ? FEET : METERS;
}

static void uemis_volume_unit(char *buffer, void *_unused)
{
	input_units.volume = buffer_value(buffer) ? CUFT : LITER;
}

static void uemis_pressure_unit(char *buffer, void *_unused)
{
#if 0
	input_units.pressure = buffer_value(buffer) ? PSI : BAR;
#endif
}

static void uemis_temperature_unit(char *buffer, void *_unused)
{
	input_units.temperature = buffer_value(buffer) ? FAHRENHEIT : CELSIUS;
}

static void uemis_weight_unit(char *buffer, void *_unused)
{
	input_units.weight = buffer_value(buffer) ? LBS : KG;
}

static void uemis_time_unit(char *buffer, void *_unused)
{
}

static void uemis_date_unit(char *buffer, void *_unused)
{
}

/* Modified julian day, yay! */
static void uemis_date_time(char *buffer, void *_when)
{
	time_t *when = _when;
	union int_or_float val;

	switch (integer_or_float(buffer, &val)) {
	case FLOAT:
		*when = (val.fp - 40587) * 86400;
		break;
	default:
		fprintf(stderr, "Strange julian date: %s", buffer);
	}
	free(buffer);
}

/*
 * Uemis doesn't know time zones. You need to do them as
 * minutes, not hours.
 *
 * But that's ok, we don't track timezones yet either. We
 * just turn everything into "localtime expressed as UTC".
 */
static void uemis_time_zone(char *buffer, void *_when)
{
#if 0 /* seems like this is only used to display it correctly
       * the stored time appears to be UTC */

	time_t *when = _when;
	signed char tz = atoi(buffer);

	*when += tz * 3600;
#endif
}

static void uemis_ts(char *buffer, void *_when)
{
	struct tm tm;
	time_t *when = _when;

	memset(&tm, 0, sizeof(tm));
	sscanf(buffer,"%d-%d-%dT%d:%d:%d",
		&tm.tm_year, &tm.tm_mon, &tm.tm_mday,
		&tm.tm_hour, &tm.tm_min, &tm.tm_sec);
	tm.tm_mon  -= 1;
	tm.tm_year -= 1900;
	*when = utc_mktime(&tm);

}

static void uemis_duration(char *buffer, void *_duration)
{
	duration_t *duration = _duration;
	duration->seconds = atof(buffer) * 60 + 0.5;
}

/* 0 - air ; 1 - nitrox1 ; 2 - nitrox2 ; 3 = nitrox3 */
static int uemis_gas_template;

/*
 * Christ. Uemis tank data is a total mess.
 *
 * We're passed a "virtual cylinder" (0 - 6) for the different
 * Uemis tank cases ("air", "nitrox_1", "nitrox_2.{bottom,deco}"
 * and "nitrox_3.{bottom,deco,travel}". We need to turn that
 * into the actual cylinder data depending on the gas template,
 * and ignore the ones that are irrelevant for that template.
 *
 * So for "template 2" (nitrox_2), we ignore virtual tanks 0-1
 * (which are "air" and "nitrox_1" respectively), and tanks 4-6
 * (which are the three "nitrox_3" tanks), and we turn virtual
 * tanks 2/3 into actual tanks 0/1.
 *
 * Confused yet?
 */
static int uemis_cylinder_index(void *_cylinder)
{
	cylinder_t *cylinder = _cylinder;
	unsigned int index = cylinder - cur_dive->cylinder;

	if (index > 6) {
		fprintf(stderr, "Uemis cylinder pointer calculations broken\n");
		return -1;
	}
	switch(uemis_gas_template) {
	case 1:	/* Dive uses tank 1 */
		index -= 1;
	/* Fallthrough */
	case 0:	/* Dive uses tank 0 */
		if (index)
			index = -1;
		break;
	case 2: /* Dive uses tanks 2-3 */
		index -= 2;
		if (index > 1)
			index = -1;
		break;
	case 3: /* Dive uses tanks 4-6 */
		index -= 4;
		if (index > 2)
			index = -1;
		break;
	}
	return index;
}

static void uemis_cylindersize(char *buffer, void *_cylinder)
{
	int index = uemis_cylinder_index(_cylinder);
	if (index >= 0)
		cylindersize(buffer, &cur_dive->cylinder[index].type.size);
}

static void uemis_percent(char *buffer, void *_cylinder)
{
	int index = uemis_cylinder_index(_cylinder);
	if (index >= 0)
		percent(buffer, &cur_dive->cylinder[index].gasmix.o2);
}

static int uemis_dive_match(struct dive **divep, const char *name, int len, char *buf)
{
	struct dive *dive = *divep;

	return	MATCH(".units.length", uemis_length_unit, &input_units) ||
		MATCH(".units.volume", uemis_volume_unit, &input_units) ||
		MATCH(".units.pressure", uemis_pressure_unit, &input_units) ||
		MATCH(".units.temperature", uemis_temperature_unit, &input_units) ||
		MATCH(".units.weight", uemis_weight_unit, &input_units) ||
		MATCH(".units.time", uemis_time_unit, &input_units) ||
		MATCH(".units.date", uemis_date_unit, &input_units) ||
		MATCH(".date_time", uemis_date_time, &dive->when) ||
		MATCH(".time_zone", uemis_time_zone, &dive->when) ||
		MATCH(".ambient.temperature", decicelsius, &dive->airtemp) ||
		MATCH(".gas.template", get_index, &uemis_gas_template) ||
		MATCH(".air.bottom_tank.size", uemis_cylindersize, dive->cylinder + 0) ||
		MATCH(".air.bottom_tank.oxygen", uemis_percent, dive->cylinder + 0) ||
		MATCH(".nitrox_1.bottom_tank.size", uemis_cylindersize, dive->cylinder + 1) ||
		MATCH(".nitrox_1.bottom_tank.oxygen", uemis_percent, dive->cylinder + 1) ||
		MATCH(".nitrox_2.bottom_tank.size", uemis_cylindersize, dive->cylinder + 2) ||
		MATCH(".nitrox_2.bottom_tank.oxygen", uemis_percent, dive->cylinder + 2) ||
		MATCH(".nitrox_2.deco_tank.size", uemis_cylindersize, dive->cylinder + 3) ||
		MATCH(".nitrox_2.deco_tank.oxygen", uemis_percent, dive->cylinder + 3) ||
		MATCH(".nitrox_3.bottom_tank.size", uemis_cylindersize, dive->cylinder + 4) ||
		MATCH(".nitrox_3.bottom_tank.oxygen", uemis_percent, dive->cylinder + 4) ||
		MATCH(".nitrox_3.deco_tank.size", uemis_cylindersize, dive->cylinder + 5) ||
		MATCH(".nitrox_3.deco_tank.oxygen", uemis_percent, dive->cylinder + 5) ||
		MATCH(".nitrox_3.travel_tank.size", uemis_cylindersize, dive->cylinder + 6) ||
		MATCH(".nitrox_3.travel_tank.oxygen", uemis_percent, dive->cylinder + 6) ||
		MATCH(".dive.val.float", uemis_duration, &dive->duration) ||
		MATCH(".dive.val.ts", uemis_ts, &dive->when) ||
		MATCH(".dive.val.bin", uemis_parse_divelog_binary, divep) ||
		0;
}

/*
 * Uddf specifies ISO 8601 time format.
 *
 * There are many variations on that. This handles the useful cases.
 */
static void uddf_datetime(char *buffer, void *_when)
{
	char c;
	int y,m,d,hh,mm,ss;
	time_t *when = _when;
	struct tm tm = { 0 };
	int i;

	i = sscanf(buffer, "%d-%d-%d%c%d:%d:%d", &y, &m, &d, &c, &hh, &mm, &ss);
	if (i == 7)
		goto success;
	ss = 0;
	if (i == 6)
		goto success;

	i = sscanf(buffer, "%04d%02d%02d%c%02d%02d%02d", &y, &m, &d, &c, &hh, &mm, &ss);
	if (i == 7)
		goto success;
	ss = 0;
	if (i == 6)
		goto success;
bad_date:
	printf("Bad date time %s\n", buffer);
	free(buffer);
	return;

success:
	if (c != 'T' && c != ' ')
		goto bad_date;
	tm.tm_year = y;
	tm.tm_mon = m - 1;
	tm.tm_mday = d;
	tm.tm_hour = hh;
	tm.tm_min = mm;
	tm.tm_sec = ss;
	*when = utc_mktime(&tm);
	free(buffer);
}

static int uddf_dive_match(struct dive **divep, const char *name, int len, char *buf)
{
	struct dive *dive = *divep;

	return	MATCH(".datetime", uddf_datetime, &dive->when) ||
		MATCH(".diveduration", duration, &dive->duration) ||
		MATCH(".greatestdepth", depth, &dive->maxdepth) ||
		0;
}

static void gps_location(char *buffer, void *_dive)
{
	int i;
	struct dive *dive = _dive;
	double latitude, longitude;

	i = sscanf(buffer, "%lf %lf", &latitude, &longitude);
	if (i == 2) {
		dive->latitude = latitude;
		dive->longitude = longitude;
	}
	free(buffer);
}

/* We're in the top-level dive xml. Try to convert whatever value to a dive value */
static void try_to_fill_dive(struct dive **divep, const char *name, char *buf)
{
	int len = strlen(name);

	start_match("dive", name, buf);

	switch (import_source) {
	case UEMIS:
		if (uemis_dive_match(divep, name, len, buf))
			return;
		break;

	case DIVINGLOG:
		if (divinglog_dive_match(divep, name, len, buf))
			return;
		break;

	case UDDF:
		if (uddf_dive_match(divep, name, len, buf))
			return;
		break;

	default:
		break;
	}

	struct dive *dive = *divep;

	if (MATCH(".number", get_index, &dive->number))
		return;
	if (MATCH(".date", divedate, &dive->when))
		return;
	if (MATCH(".time", divetime, &dive->when))
		return;
	if (MATCH(".datetime", divedatetime, &dive->when))
		return;
	if (MATCH(".maxdepth", depth, &dive->maxdepth))
		return;
	if (MATCH(".meandepth", depth, &dive->meandepth))
		return;
	if (MATCH(".depth.max", depth, &dive->maxdepth))
		return;
	if (MATCH(".depth.mean", depth, &dive->meandepth))
		return;
	if (MATCH(".duration", duration, &dive->duration))
		return;
	if (MATCH(".divetime", duration, &dive->duration))
		return;
	if (MATCH(".divetimesec", duration, &dive->duration))
		return;
	if (MATCH(".surfacetime", duration, &dive->surfacetime))
		return;
	if (MATCH(".airtemp", temperature, &dive->airtemp))
		return;
	if (MATCH(".watertemp", temperature, &dive->watertemp))
		return;
	if (MATCH(".temperature.air", temperature, &dive->airtemp))
		return;
	if (MATCH(".temperature.water", temperature, &dive->watertemp))
		return;
	if (MATCH(".cylinderstartpressure", pressure, &dive->cylinder[0].start))
		return;
	if (MATCH(".cylinderendpressure", pressure, &dive->cylinder[0].end))
		return;
	if (MATCH(".gps", gps_location, dive))
		return;
	if (MATCH(".location", utf8_string, &dive->location))
		return;
	if (MATCH(".notes", utf8_string, &dive->notes))
		return;
	if (MATCH(".divemaster", utf8_string, &dive->divemaster))
		return;
	if (MATCH(".buddy", utf8_string, &dive->buddy))
		return;
	if (MATCH(".rating", get_index, &dive->rating))
		return;
	if (MATCH(".cylinder.size", cylindersize, &dive->cylinder[cur_cylinder_index].type.size))
		return;
	if (MATCH(".cylinder.workpressure", pressure, &dive->cylinder[cur_cylinder_index].type.workingpressure))
		return;
	if (MATCH(".cylinder.description", utf8_string, &dive->cylinder[cur_cylinder_index].type.description))
		return;
	if (MATCH(".cylinder.start", pressure, &dive->cylinder[cur_cylinder_index].start))
		return;
	if (MATCH(".cylinder.end", pressure, &dive->cylinder[cur_cylinder_index].end))
		return;
<<<<<<< HEAD

	if (MATCH(".o2", gasmix, &dive->cylinder[cur_cylinder_index].gasmix.o2))
=======
	if (MATCH(".weightsystem.description", utf8_string, &dive->weightsystem[ws_index].description))
		return;
	if (MATCH(".weightsystem.weight", weight, &dive->weightsystem[ws_index].weight))
		return;
	if (MATCH("weight", weight, &dive->weightsystem[ws_index].weight))
		return;
	if (MATCH(".o2", gasmix, &dive->cylinder[cylinder_index].gasmix.o2))
>>>>>>> 854bd026
		return;
	if (MATCH(".n2", gasmix_nitrogen, &dive->cylinder[cur_cylinder_index].gasmix))
		return;
	if (MATCH(".he", gasmix, &dive->cylinder[cur_cylinder_index].gasmix.he))
		return;

	nonmatch("dive", name, buf);
}

/*
 * File boundaries are dive boundaries. But sometimes there are
 * multiple dives per file, so there can be other events too that
 * trigger a "new dive" marker and you may get some nesting due
 * to that. Just ignore nesting levels.
 */
static void dive_start(void)
{
	if (cur_dive)
		return;
	cur_dive = alloc_dive();
	memset(&cur_tm, 0, sizeof(cur_tm));
}

static void dive_end(void)
{
	if (!cur_dive)
		return;
<<<<<<< HEAD
	record_dive(cur_dive);
	cur_dive = NULL;
	cur_cylinder_index = 0;
=======
	sanitize_cylinder_info(dive);
	record_dive(dive);
	dive = NULL;
	cylinder_index = 0;
	ws_index = 0;
>>>>>>> 854bd026
}

static void event_start(void)
{
	memset(&cur_event, 0, sizeof(cur_event));
	cur_event.active = 1;
}

static void event_end(void)
{
	if (cur_event.name && strcmp(cur_event.name, "surface") != 0)
		add_event(cur_dive, cur_event.time.seconds,
			cur_event.type, cur_event.flags,
			cur_event.value, cur_event.name);
	cur_event.active = 0;
}

static void cylinder_start(void)
{
}

static void cylinder_end(void)
{
	cur_cylinder_index++;
}

static void ws_start(void)
{
}

static void ws_end(void)
{
	ws_index++;
}

static void sample_start(void)
{
	cur_sample = prepare_sample(&cur_dive);
}

static void sample_end(void)
{
	if (!cur_dive)
		return;

	finish_sample(cur_dive);
	cur_sample = NULL;
}

static void entry(const char *name, int size, const char *raw)
{
	char *buf = malloc(size+1);

	if (!buf)
		return;
	memcpy(buf, raw, size);
	buf[size] = 0;
	if (cur_event.active) {
		try_to_fill_event(name, buf);
		return;
	}
	if (cur_sample) {
		try_to_fill_sample(cur_sample, name, buf);
		return;
	}
	if (cur_dive) {
		try_to_fill_dive(&cur_dive, name, buf);
		return;
	}
}

static const char *nodename(xmlNode *node, char *buf, int len)
{
	if (!node || !node->name)
		return "root";

	buf += len;
	*--buf = 0;
	len--;

	for(;;) {
		const char *name = node->name;
		int i = strlen(name);
		while (--i >= 0) {
			unsigned char c = name[i];
			*--buf = tolower(c);
			if (!--len)
				return buf;
		}
		node = node->parent;
		if (!node || !node->name)
			return buf;
		*--buf = '.';
		if (!--len)
			return buf;
	}
}

#define MAXNAME 64

static void visit_one_node(xmlNode *node)
{
	int len;
	const unsigned char *content;
	char buffer[MAXNAME];
	const char *name;

	content = node->content;
	if (!content)
		return;

	/* Trim whitespace at beginning */
	while (isspace(*content))
		content++;

	/* Trim whitespace at end */
	len = strlen(content);
	while (len && isspace(content[len-1]))
		len--;

	if (!len)
		return;

	/* Don't print out the node name if it is "text" */
	if (!strcmp(node->name, "text"))
		node = node->parent;

	name = nodename(node, buffer, sizeof(buffer));

	entry(name, len, content);
}

static void traverse(xmlNode *root);

static void traverse_properties(xmlNode *node)
{
	xmlAttr *p;

	for (p = node->properties; p; p = p->next)
		traverse(p->children);
}

static void visit(xmlNode *n)
{
	visit_one_node(n);
	traverse_properties(n);
	traverse(n->children);
}

static void uemis_importer(void)
{
	import_source = UEMIS;
	input_units = SI_units;
}

static void DivingLog_importer(void)
{
	import_source = DIVINGLOG;

	/*
	 * Diving Log units are really strange.
	 *
	 * Temperatures are in C, except in samples,
	 * when they are in Fahrenheit. Depths are in
	 * meters, an dpressure is in PSI in the samples,
	 * but in bar when it comes to working pressure.
	 *
	 * Crazy f*%^ morons.
	 */
	input_units = SI_units;
}

static void uddf_importer(void)
{
	import_source = UDDF;
	input_units = SI_units;
	input_units.pressure = PASCAL;
	input_units.temperature = KELVIN;
}

/*
 * I'm sure this could be done as some fancy DTD rules.
 * It's just not worth the headache.
 */
static struct nesting {
	const char *name;
	void (*start)(void), (*end)(void);
} nesting[] = {
	{ "dive", dive_start, dive_end },
	{ "Dive", dive_start, dive_end },
	{ "sample", sample_start, sample_end },
	{ "waypoint", sample_start, sample_end },
	{ "SAMPLE", sample_start, sample_end },
	{ "reading", sample_start, sample_end },
	{ "event", event_start, event_end },
	{ "gasmix", cylinder_start, cylinder_end },
	{ "cylinder", cylinder_start, cylinder_end },
	{ "weightsystem", ws_start, ws_end },
	{ "P", sample_start, sample_end },

	/* Import type recognition */
	{ "Divinglog", DivingLog_importer },
	{ "pre_dive", uemis_importer },
	{ "dives", uemis_importer },
	{ "uddf", uddf_importer },

	{ NULL, }
};

static void traverse(xmlNode *root)
{
	xmlNode *n;

	for (n = root; n; n = n->next) {
		struct nesting *rule = nesting;

		do {
			if (!strcmp(rule->name, n->name))
				break;
			rule++;
		} while (rule->name);

		if (rule->start)
			rule->start();
		visit(n);
		if (rule->end)
			rule->end();
	}
}

/* Per-file reset */
static void reset_all(void)
{
	/*
	 * We reset the units for each file. You'd think it was
	 * a per-dive property, but I'm not going to trust people
	 * to do per-dive setup. If the xml does have per-dive
	 * data within one file, we might have to reset it per
	 * dive for that format.
	 */
	input_units = SI_units;
	import_source = UNKNOWN;
}

void parse_xml_buffer(const char *url, const char *buffer, int size, GError **error)
{
	xmlDoc *doc;

	doc = xmlReadMemory(buffer, size, url, NULL, 0);
	if (!doc) {
		fprintf(stderr, "Failed to parse '%s'.\n", url);
		if (error != NULL)
		{
			*error = g_error_new(g_quark_from_string("subsurface"),
					     DIVE_ERROR_PARSE,
					     "Failed to parse '%s'",
					     url);
		}
		return;
	}
	/* we assume that the last (or only) filename passed as argument is a 
	 * great filename to use as default when saving the dives */ 
	set_filename(url);
	reset_all();
	dive_start();
#ifdef XSLT
	doc = test_xslt_transforms(doc);
#endif
	traverse(xmlDocGetRootElement(doc));
	dive_end();
	xmlFreeDoc(doc);
	xmlCleanupParser();
}

void parse_xml_init(void)
{
	LIBXML_TEST_VERSION
}

#ifdef XSLT

/* Maybe we'll want a environment variable that can override this.. */
static const char *xslt_path = XSLT ":xslt:.";

static xsltStylesheetPtr try_get_stylesheet(const char *path, int len, const char *name)
{
	xsltStylesheetPtr ret;
	int namelen = strlen(name);
	char *filename = malloc(len+1+namelen+1);

	if (!filename)
		return NULL;

	memcpy(filename, path, len);
	filename[len] = G_DIR_SEPARATOR;
	memcpy(filename + len + 1, name, namelen+1);

	ret = NULL;
	if (!access(filename, R_OK))
		ret = xsltParseStylesheetFile(filename);
	free(filename);

	return ret;
}

static xsltStylesheetPtr get_stylesheet(const char *name)
{
	const char *path = xslt_path, *next;

	do {
		int len;
		xsltStylesheetPtr ret;

		next = strchr(path, ':');
		len = strlen(path);
		if (next) {
			len = next - path;
			next++;
		}
		ret = try_get_stylesheet(path, len, name);
		if (ret)
			return ret;
	} while ((path = next) != NULL);

	return NULL;
}

static struct xslt_files {
	const char *root;
	const char *file;
} xslt_files[] = {
	{ "SUUNTO", "SuuntoSDM.xslt" },
	{ "JDiveLog", "jdivelog2subsurface.xslt" },
	{ NULL, }
};

xmlDoc *test_xslt_transforms(xmlDoc *doc)
{
	struct xslt_files *info = xslt_files;
	xmlDoc *transformed;
	xsltStylesheetPtr xslt = NULL;
	xmlNode *root_element = xmlDocGetRootElement(doc);

	while ((info->root) && (strcasecmp(root_element->name, info->root) != 0)) {
		info++;
	}

	if (info->root) {
		xmlSubstituteEntitiesDefault(1);
		xslt = get_stylesheet(info->file);
		if (xslt == NULL)
			return doc;
		transformed = xsltApplyStylesheet(xslt, doc, NULL);
		xmlFreeDoc(doc);
		xsltFreeStylesheet(xslt);
		return transformed;
	}
	return doc;
}
#endif<|MERGE_RESOLUTION|>--- conflicted
+++ resolved
@@ -104,15 +104,9 @@
 	duration_t time;
 	int type, flags, value;
 	const char *name;
-<<<<<<< HEAD
 } cur_event;
 static struct tm cur_tm;
-static int cur_cylinder_index;
-=======
-} event;
-static struct tm tm;
-static int cylinder_index, ws_index;
->>>>>>> 854bd026
+static int cur_cylinder_index, cur_ws_index;
 
 static enum import_source {
 	UNKNOWN,
@@ -1064,18 +1058,13 @@
 		return;
 	if (MATCH(".cylinder.end", pressure, &dive->cylinder[cur_cylinder_index].end))
 		return;
-<<<<<<< HEAD
-
+	if (MATCH(".weightsystem.description", utf8_string, &dive->weightsystem[cur_ws_index].description))
+		return;
+	if (MATCH(".weightsystem.weight", weight, &dive->weightsystem[cur_ws_index].weight))
+		return;
+	if (MATCH("weight", weight, &dive->weightsystem[cur_ws_index].weight))
+		return;
 	if (MATCH(".o2", gasmix, &dive->cylinder[cur_cylinder_index].gasmix.o2))
-=======
-	if (MATCH(".weightsystem.description", utf8_string, &dive->weightsystem[ws_index].description))
-		return;
-	if (MATCH(".weightsystem.weight", weight, &dive->weightsystem[ws_index].weight))
-		return;
-	if (MATCH("weight", weight, &dive->weightsystem[ws_index].weight))
-		return;
-	if (MATCH(".o2", gasmix, &dive->cylinder[cylinder_index].gasmix.o2))
->>>>>>> 854bd026
 		return;
 	if (MATCH(".n2", gasmix_nitrogen, &dive->cylinder[cur_cylinder_index].gasmix))
 		return;
@@ -1103,17 +1092,10 @@
 {
 	if (!cur_dive)
 		return;
-<<<<<<< HEAD
 	record_dive(cur_dive);
 	cur_dive = NULL;
 	cur_cylinder_index = 0;
-=======
-	sanitize_cylinder_info(dive);
-	record_dive(dive);
-	dive = NULL;
-	cylinder_index = 0;
-	ws_index = 0;
->>>>>>> 854bd026
+	cur_ws_index = 0;
 }
 
 static void event_start(void)
@@ -1146,7 +1128,7 @@
 
 static void ws_end(void)
 {
-	ws_index++;
+	cur_ws_index++;
 }
 
 static void sample_start(void)
