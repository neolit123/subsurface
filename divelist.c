--- conflicted
+++ resolved
@@ -1047,22 +1047,14 @@
 
 static void popup_divelist_menu(GtkTreeView *tree_view, GtkTreeModel *model, int button)
 {
-<<<<<<< HEAD
-	GtkWidget *menu, *menuitem;
+	GtkWidget *menu, *menuitem, *image;
 	char editlabel[] = "Edit dives";
-
-	menu = gtk_menu_new();
-	menuitem = gtk_menu_item_new_with_label("Add dive");
-	g_signal_connect(menuitem, "activate", G_CALLBACK(add_dive_cb), NULL);
-=======
-	GtkWidget *menu, *menuitem, *image;
 
 	menu = gtk_menu_new();
 	menuitem = gtk_image_menu_item_new_with_label("Add dive");
 	image = gtk_image_new_from_stock(GTK_STOCK_ADD, GTK_ICON_SIZE_MENU);
 	gtk_image_menu_item_set_image(GTK_IMAGE_MENU_ITEM(menuitem), image);
-	g_signal_connect(menuitem, "activate", G_CALLBACK(add_dive_cb), model);
->>>>>>> 549708c6
+	g_signal_connect(menuitem, "activate", G_CALLBACK(add_dive_cb), NULL);
 	gtk_menu_shell_append(GTK_MENU_SHELL(menu), menuitem);
 	if (amount_selected) {
 		if (amount_selected == 1)
